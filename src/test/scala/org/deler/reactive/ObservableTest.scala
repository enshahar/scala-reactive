package org.deler.reactive

import org.junit.runner.RunWith
import org.specs._
import org.specs.mock.Mockito
import org.specs.runner.{JUnitSuiteRunner, JUnit}
import scala.collection._
import org.joda.time.{Duration, Instant}
import org.scalacheck.{Arbitrary, Prop}
import java.util.concurrent.TimeoutException
import org.deler.reactive.JodaTimeSupport._

@RunWith(classOf[JUnitSuiteRunner])
class ObservableTest extends Specification with JUnit with Mockito with ScalaCheck {

  val ex = new Exception("dummy exception")

  val scheduler = new TestScheduler
  val observer = new TestObserver[String](scheduler)

  /**
   * Generate arbitrary sequences for use with ScalaCheck.
   */
  implicit def arbitraryObservable[T](implicit a: Arbitrary[List[T]]): Arbitrary[Observable[T]] = Arbitrary {
    for (s <- Arbitrary.arbitrary[List[T]]) yield s.toObservable
  }

  "Observable.amb" should {
    "return the left observable when it produces a notification before the right observable" in {
      val left = scheduler.createHotObservable(Seq(250 -> OnCompleted))
      val right = scheduler.createHotObservable(Seq(300 -> OnCompleted))

      val notifications = scheduler.run(left amb right)

      notifications must be equalTo Seq(250 -> OnCompleted)
      left.subscriptions must be equalTo Seq(200 -> 250)
      right.subscriptions must be equalTo Seq(200 -> 250)
    }

    "return the right observable when it produces a notification before the left observable" in {
      val left = scheduler.createHotObservable(Seq(350 -> OnCompleted))
      val right = scheduler.createHotObservable(Seq(300 -> OnCompleted))

      val notifications = scheduler.run(left amb right)

      notifications must be equalTo Seq(300 -> OnCompleted)
      left.subscriptions must be equalTo Seq(200 -> 300)
      right.subscriptions must be equalTo Seq(200 -> 300)
    }
  }

  "Observable.choice" should {
    "return the left observable when it produces a value before the right observable" in {
      val left = scheduler.createHotObservable(Seq(250 -> OnNext("left"), 350 -> OnCompleted, 400 -> OnNext("illegal")))
      val right = scheduler.createHotObservable(Seq(275 -> OnNext("right"), 400 -> OnError(ex)))

      val notifications = scheduler.run(left choice right)

      notifications must be equalTo Seq(250 -> OnNext("left"), 350 -> OnCompleted)
      left.subscriptions must be equalTo Seq(200 -> 350)
      right.subscriptions must be equalTo Seq(200 -> 250)
    }

    "return the right observable when it produces a value before the left observable" in {
      val left = scheduler.createHotObservable(Seq(250 -> OnCompleted))
      val right = scheduler.createHotObservable(Seq(300 -> OnNext("right"), 400 -> OnCompleted, 450 -> OnNext("illegal")))

      val notifications = scheduler.run(left choice right)

      notifications must be equalTo Seq(300 -> OnNext("right"), 400 -> OnCompleted)
      left.subscriptions must be equalTo Seq(200 -> 250)
      right.subscriptions must be equalTo Seq(200 -> 400)
    }

    "be empty when both left and right are empty" in {
      val left = scheduler.createHotObservable(Seq(350 -> OnCompleted))
      val right = scheduler.createHotObservable(Seq(400 -> OnCompleted))

      val notifications = scheduler.run(left choice right)

      notifications must be equalTo Seq(400 -> OnCompleted)
      left.subscriptions must be equalTo Seq(200 -> 350)
      right.subscriptions must be equalTo Seq(200 -> 400)
    }

    "fail when left or right fails before producing a value" in {
      val left = scheduler.createHotObservable(Seq(325 -> OnNext("left"), 350 -> OnCompleted))
      val right = scheduler.createHotObservable(Seq(300 -> OnError(ex), 310 -> OnNext("illegal")))

      val notifications = scheduler.run(left choice right)

      notifications must be equalTo Seq(300 -> OnError(ex))
      left.subscriptions must be equalTo Seq(200 -> 300)
      right.subscriptions must be equalTo Seq(200 -> 300)
    }
  }

  "Observable.create" should {
    "invoke delegate on subscription with the observer as argument" in {
      var delegateCalled = false
      val observable = Observable.create[String] {
        observer =>
          delegateCalled = true
          observer.onNext("delegate")
          () => {}
      }

      observable.subscribe(observer)

      delegateCalled must be equalTo true
      observer.notifications must be equalTo Seq(0 -> OnNext("delegate"))
    }

    "invoke delegate's result when subscription is closed" in {
      var actionCalled = false
      val observable = Observable.create[String] {observer => () => actionCalled = true}
      val subscription = observable.subscribe(observer)

      subscription.close()

      actionCalled must be equalTo true
    }

    "enforce observable contract (no onNext after onCompleted)" in {
      val notifications = scheduler run {
        Observable.create {
          observer: Observer[String] =>
            observer.onCompleted()
            observer.onNext("ignored")
            () => {}
        }
      }

      notifications must be equalTo Seq(200 -> OnCompleted)
    }

    "enforce observable contract (no onNext after onError)" in {
      val notifications = scheduler run {
        Observable.create {
          observer: Observer[String] =>
            observer.onError(ex)
            observer.onNext("ignored")
            () => {}
        }
      }

      notifications must be equalTo Seq(200 -> OnError(ex))
    }

    "enfore observable contract (no notification after subscription is closed)" in {
      val notifications = scheduler run {
        Observable.create {
          observer: Observer[String] =>
            scheduler.scheduleAfter(1000 milliseconds) {
              observer.onNext("ignored")
            }
            () => {}
        }
      }

      notifications must beEmpty
    }

    "close subscription after onCompleted" in {
      var closed = false
      Observable.create {
        observer: Observer[String] =>
          observer.onCompleted()
          () => {closed = true}
      }.subscribe(observer)

      closed must beTrue
    }

  }

  "Observable.interval" should {
    "generate a sequence value seperated by duration" in {
      val notifications = scheduler.run {Observable.interval(300 milliseconds, scheduler)}

      notifications must be equalTo Seq(500 -> OnNext(0), 800 -> OnNext(1))
    }
  }

  "Observable.takeUntil" should {
    "not produce any value when other observable sequence produces first value" in {
      val source = scheduler.createHotObservable(Seq(300 -> OnNext("ignored")))
      val other = scheduler.createHotObservable(Seq(250 -> OnNext("trigger")))

      val notifications = scheduler.run(source.takeUntil(other))

      notifications must be equalTo Seq(250 -> OnCompleted)
      source.subscriptions must be equalTo Seq(200 -> 250)
      other.subscriptions must be equalTo Seq(200 -> 250)
    }

    "not produce any value when other observable sequence produces value immediately" in {
      val result = Observable.returning("ignored").takeUntil(Observable.returning("trigger")).toSeq

      result must beEmpty
    }

    "produce all source values when it completes before the other observable produces a value" in {
      val source = scheduler.createHotObservable(Seq(
        300 -> OnNext("first"),
        320 -> OnNext("second"),
        350 -> OnCompleted,
        375 -> OnNext("illegal")))
      val other = scheduler.createHotObservable(Seq(400 -> OnNext("trigger")))

      val notifications = scheduler.run(source.takeUntil(other))

      notifications must be equalTo Seq(
        300 -> OnNext("first"),
        320 -> OnNext("second"),
        350 -> OnCompleted)
      source.subscriptions must be equalTo Seq(200 -> 350)
      other.subscriptions must be equalTo Seq(200 -> 350)
    }

    "unsubscribe from source when first value is produced by other" in {
      val source = scheduler.createHotObservable(Seq(
        300 -> OnNext("first"),
        320 -> OnNext("second"),
        350 -> OnCompleted))
      val other = scheduler.createHotObservable(Seq(310 -> OnNext("trigger")))

      val notifications = scheduler.run(source.takeUntil(other))

      notifications must be equalTo Seq(
        300 -> OnNext("first"),
        310 -> OnCompleted)
      source.subscriptions must be equalTo Seq(200 -> 310)
      other.subscriptions must be equalTo Seq(200 -> 310)
    }

    "unsubscribe from other when it completes before source completes" in {
      val source = scheduler.createHotObservable(Seq(
        300 -> OnNext("first"),
        320 -> OnNext("second"),
        350 -> OnCompleted))
      val other = scheduler.createHotObservable(Seq(310 -> OnCompleted))

      val notifications = scheduler.run(source.takeUntil(other))

      notifications must be equalTo Seq(
        300 -> OnNext("first"),
        320 -> OnNext("second"),
        350 -> OnCompleted)
      source.subscriptions must be equalTo Seq(200 -> 350)
      other.subscriptions must be equalTo Seq(200 -> 310)
    }
  }

  "Observable.skipUntil" should {
    "not produce any value until other observable sequence produces first value" in {
      val source = scheduler.createHotObservable(Seq(
        250 -> OnNext("first"),
        350 -> OnNext("second"),
        400 -> OnCompleted))
      val other = scheduler.createHotObservable(Seq(300 -> OnNext("trigger")))

      val notifications = scheduler.run(source.skipUntil(other))

      notifications must be equalTo Seq(350 -> OnNext("second"), 400 -> OnCompleted)
      source.subscriptions must be equalTo Seq(200 -> 400)
      other.subscriptions must be equalTo Seq(200 -> 400)
    }
  }

  "Observable.distinctUntilChanged" should {
    "not produce any value until the value changes" in {
      val source = scheduler.createHotObservable(Seq(
        250 -> OnNext("first"),
        300 -> OnNext("first"),
        350 -> OnNext("second"),
        400 -> OnCompleted))

      val notifications = scheduler.run(source.distinctUntilChanged)

      notifications must be equalTo Seq(
        250 -> OnNext("first"), 
        350 -> OnNext("second"), 
        400 -> OnCompleted)
      source.subscriptions must be equalTo Seq(200 -> 400)
    }
  }

  "Observable.throttle" should {
    "generate latest value when expired" in {
      val source = scheduler.createHotObservable(Seq(
        250 -> OnNext("first"),
        290 -> OnNext("second"),
        350 -> OnNext("third"),
        390 -> OnNext("fourth"),
        450 -> OnCompleted))

      val notifications = scheduler.run(source.throttle(new Duration(100), scheduler))

      notifications must be equalTo Seq(
        300 -> OnNext("second"), 
        400 -> OnNext("fourth"), 
        450 -> OnCompleted)
    }
  }

  "Observable.timer" should {
    "generate zero when expired" in {
      val notifications = scheduler.run {Observable.timer(300 milliseconds, scheduler)}

      notifications must be equalTo Seq(500 -> OnNext(0), 500 -> OnCompleted)
    }

    "not generate a value when unsubscribed" in {
      val notifications = scheduler.run(
        Observable.timer(300 milliseconds, scheduler),
        unsubscribeAt = new Instant(400))

      notifications must beEmpty
    }
  }

  "Observable.timeout" should {
    "return the source observable when it produces a value before the timeout" in {
      val source = scheduler.createHotObservable(Seq(
        300 -> OnNext("first"),
        500 -> OnNext("second"),
        600 -> OnCompleted))
      val other = scheduler.createHotObservable(Seq(
        450 -> OnNext("after timeout"),
        800 -> OnCompleted))

      val notifications = scheduler.run(source.timeout(200 milliseconds, other, scheduler))

      notifications must be equalTo Seq(
        300 -> OnNext("first"),
        500 -> OnNext("second"),
        600 -> OnCompleted)
      source.subscriptions must be equalTo Seq(200 -> 600)
      other.subscriptions must beEmpty
    }

    "return the other observable when the source observable does not produce a value before the timeout" in {
      val source = scheduler.createHotObservable(Seq(
        300 -> OnNext("first"),
        500 -> OnNext("second"),
        600 -> OnCompleted))
      val other = scheduler.createHotObservable(Seq(
        450 -> OnNext("after timeout"),
        800 -> OnCompleted))

      val notifications = scheduler.run(source.timeout(50 milliseconds, other, scheduler))

      notifications must be equalTo Seq(
        450 -> OnNext("after timeout"),
        800 -> OnCompleted)
      source.subscriptions must be equalTo Seq(200 -> 250)
      other.subscriptions must be equalTo Seq(250 -> 800)
    }

    "throwing a TimeoutException when no other observable is provided" in {
      val source = scheduler.createHotObservable(Seq(500 -> OnCompleted))

      val notifications = scheduler.run(source.timeout(200 milliseconds, scheduler))

      notifications must beLike {
        case Seq(Pair(400, OnError(error))) => error.isInstanceOf[TimeoutException]
      }
      source.subscriptions must be equalTo Seq(200 -> 400)
    }
  }

  "conforming and synchronized observables" should {
    "obey algebraic relationships" in {
      val observable = Observable.returning("unused")

      observable.conform.conform must be equalTo observable.conform
      observable.conform.synchronize must be equalTo observable.synchronize
      observable.synchronize.conform must be equalTo observable.synchronize
      observable.synchronize.synchronize must be equalTo observable.synchronize
    }
  }

  "Iterable.toObservable" should {
    "invoke onComplete when empty" in {
      val notifications = scheduler.run(Seq().toObservable(scheduler))

      notifications must be equalTo Seq(201 -> OnCompleted)
    }
    "invoke onNext for each contained element followed by onComplete" in {
      val notifications = scheduler.run(Seq("first", "second").toObservable(scheduler))

      notifications must be equalTo Seq(201 -> OnNext("first"), 202 -> OnNext("second"), 203 -> OnCompleted)
    }
    "stop producing values when the subscription is closed" in {
      val notifications = scheduler.run(Seq("first", "second").toObservable(scheduler), unsubscribeAt = new Instant(202))

      notifications must be equalTo Seq(201 -> OnNext("first"))
    }
  }

  "Observable" should {
    "allow easy subscription using single onNext method" in {
      Observable(scheduler, "value") subscribe (onNext = observer onNext _)
      scheduler.run()

      observer.notifications must be equalTo Seq(1 -> OnNext("value"))
    }

    "allow easy subscription using multiple methods" in {
      Observable(scheduler, "value") subscribe (onCompleted = () => observer.onCompleted(), onNext = observer.onNext(_))
      scheduler.run()

      observer.notifications must be equalTo Seq(1 -> OnNext("value"), 2 -> OnCompleted)
    }

    "allow easy subscription using the onError method" in {
      Observable.throwing(ex, scheduler) subscribe (onNext = observer.onNext(_), onError = observer.onError(_))
      scheduler.run()

      observer.notifications must be equalTo Seq(1 -> OnError(ex))
    }

    "collect values" in {
      val observable = Observable(scheduler, 1, "string")

      val notifications = scheduler run {
        observable.collect {case x: String => x.reverse}
      }

      notifications must be equalTo Seq(202 -> OnNext("gnirts"), 203 -> OnCompleted)
    }

    "allow filtering by type" in {
      val observable: Observable[Any] = Observable(scheduler, 1, "string")

      val notifications: Seq[(Int, Notification[String])] = scheduler run {
        observable.ofType(classOf[String])
      }

      notifications must be equalTo Seq(202 -> OnNext("string"), 203 -> OnCompleted)
    }

    "allow observing using for-comprehension" in {
      val observable = Observable(scheduler, "value")

      val notifications = scheduler run {
        for (v <- observable) yield v.reverse
      }

      notifications must be equalTo Seq(201 -> OnNext("eulav"), 202 -> OnCompleted)
    }

    "handle error on exception in map function" in {
      val notifications = scheduler run {Observable(scheduler, "value").map(_ => throw ex)}

      notifications must be equalTo Seq(201 -> OnError(ex))
    }

    "map each value with the provided function" in {
      val observable = scheduler.createHotObservable(Seq(
        200 -> OnNext("too early"),
        201 -> OnNext("first"),
        300 -> OnNext("second"),
        500 -> OnCompleted,
        600 -> OnNext("ignored")))
      var invoked = 0

      val notifications = scheduler run {
        observable.map(n => {
          invoked += 1
          n
        })
      }

      notifications must be equalTo Seq(
        201 -> OnNext("first"),
        300 -> OnNext("second"),
        500 -> OnCompleted)
      invoked must be equalTo 2
      observable.subscriptions must be equalTo Seq(200 -> 500)
    }

    "allow filtering using for-comprehension" in {
      val observable = Observable(scheduler, "first", "second")

      val notifications = scheduler run {
        for (v <- observable if v == "first") yield v.reverse
      }

      notifications must be equalTo Seq(201 -> OnNext("tsrif"), 203 -> OnCompleted)
    }

    "handle error on exception in filter predicate" in {
      val notifications = scheduler run {Observable(scheduler, "value").filter(_ => throw ex)}

      notifications must be equalTo Seq(201 -> OnError(ex))
    }

    "allow for nested for-comprehension" in {
      val observable1 = Observable(scheduler, "a", "b")
      val observable2 = Observable(scheduler, "c", "d")

      val notifications = scheduler run {
        for (e1 <- observable1; e2 <- observable2) yield e1 + e2
      }

      notifications must be equalTo Seq(
        // 201 -> observable1 produces onNext("a") and schedules onNext("b")
        // 201 -> first observable2 schedules onNext("c")
        // 202 -> observable1 produces onNext("b") and schedules onCompleted
        // 202 -> first observable2 produces OnNext("c") and schedules onNext("d")
        202 -> OnNext("ac"),
        // 202 -> second observable2 schedules onNext("c")
        // 203 -> observable1 produces onCompleted
        // 203 -> first observable2 produces onNext("d") and schedules onCompleted
        203 -> OnNext("ad"),
        // 203 -> second observable2 produces onNext("c") and schedules onNext("d")
        203 -> OnNext("bc"),
        // 204 -> first observable2 produces onCompleted
        // 204 -> second observable2 produces onNext("d") and schedules onCompleted
        204 -> OnNext("bd"),
        // 205 -> second observable2 produces onCompleted
        205 -> OnCompleted)
    }

    "stop nested for-comprehension on unsubscribe" in {
      val observable1 = Observable(scheduler, "a", "b")
      val observable2 = Observable(scheduler, "c", "d")

      val notifications = scheduler.run({
        for (e1 <- observable1; e2 <- observable2) yield e1 + e2
      }, unsubscribeAt = new Instant(204))

      notifications must be equalTo Seq(
        202 -> OnNext("ac"),
        203 -> OnNext("ad"),
        203 -> OnNext("bc"))
    }

    "stop merge on unsubscribe" in {
      val observables = Observable(scheduler, Observable(scheduler, "a", "b"), Observable(scheduler, "c", "d"))

      val notifications = scheduler.run({observables.merge}, unsubscribeAt = new Instant(204))

      notifications must be equalTo Seq(
        202 -> OnNext("a"),
        203 -> OnNext("b"),
        203 -> OnNext("c"))
    }

    "pass values from merged observables in the order produced" in {
      val observable1 = Observable(scheduler, "a", "b")
      val observable2 = Observable(scheduler, "c", "d", "e")

      val notifications = scheduler run {
        for (e1 <- observable1; e2 <- observable2) yield e1 + e2
      }

      notifications must be equalTo Seq(
        202 -> OnNext("ac"),
        203 -> OnNext("ad"),
        203 -> OnNext("bc"),
        204 -> OnNext("ae"),
        204 -> OnNext("bd"),
        205 -> OnNext("be"),
        206 -> OnCompleted)
    }

    "perform side effects while yielding same values" in {
      val observable = Observable(scheduler, "a", "b")
      var count = 0
      val values = mutable.ListBuffer[String]()

      val notifications = scheduler run {
        observable perform {v => values += v; count += 1}
      }

      count must be equalTo 2
      values.toSeq must be equalTo Seq("a", "b")
      notifications must be equalTo Seq(
        201 -> OnNext("a"),
        202 -> OnNext("b"),
        203 -> OnCompleted)
    }

    "pass error notifactions to observers of perform" in {
      var invoked = false

      val notifications = scheduler run {
        Observable.throwing(ex, scheduler).perform(_ => invoked = true)
      }

      invoked must beFalse
      notifications must be equalTo Seq(201 -> OnError(ex))
    }

    "allow timestamps to be added by scheduler" in {
      val plainObservable = Observable(scheduler, "a", "b")
      val timedObservable = plainObservable.timestamp(scheduler)
      val timedNotifications = scheduler run timedObservable
      timedNotifications must be equalTo Seq(
        201 -> OnNext(Timestamped(new Instant(201), "a")),
        202 -> OnNext(Timestamped(new Instant(202), "b")),
        203 -> OnCompleted
      )
    }

  //   "allow groupBy using a key selector function" in {
  //     val observable = scheduler.createHotObservable(Seq(
  //       200 -> OnNext("a"->"too early"),
  //       201 -> OnNext("b"->"first b"),
  //       202 -> OnNext("a"->"first a"),
  //       300 -> OnNext("b"->"second b"),
  //       500 -> OnCompleted,
  //       600 -> OnNext("d"->"ignored")))
  //     var keySelectorInvoked = 0
  //     var noGroups = 0
  //     var noAs = 0
  //     var noBs = 0

  //     val notifications = scheduler run {
  //       observable.groupBy(n => {
  //         keySelectorInvoked += 1
  //         n
  //       })
  //     }

  //     notifications must be equalTo Seq(
  //       201 -> OnNext("first"),
  //       300 -> OnNext("second"),
  //       500 -> OnCompleted)
  //     invoked must be equalTo 2
  //     observable.subscriptions must be equalTo Seq(200 -> 500)
  //   }
  }

  "Observable.switch" should {
    "switch to second observable even when first is not complete" in {
      val first = scheduler.createHotObservable(Seq(
        250 -> OnNext("ignored"),
        350 -> OnNext("first"),
        450 -> OnCompleted,
        550 -> OnNext("ignored")))
      val second = scheduler.createHotObservable(Seq(
        300 -> OnNext("ignored"),
        400 -> OnNext("second"),
        500 -> OnCompleted,
        600 -> OnNext("ignored")))
      val generator = scheduler.createHotObservable(Seq(
        275 -> OnNext(first),
        375 -> OnNext(second),
        380 -> OnCompleted))

      val notifications = scheduler.run(generator.switch)

      notifications must be equalTo Seq(
        350 -> OnNext("first"),
        400 -> OnNext("second"),
        500 -> OnCompleted)
      generator.subscriptions must be equalTo Seq(200 -> 380)
      first.subscriptions must be equalTo Seq(275 -> 375)
      second.subscriptions must be equalTo Seq(375 -> 500)
    }

    "produce values from second observable when first completes" in {
      val first = scheduler.createHotObservable(Seq(
        250 -> OnNext("ignored"),
        350 -> OnNext("first"),
        450 -> OnCompleted,
        550 -> OnNext("ignored")))
      val second = scheduler.createHotObservable(Seq(
        475 -> OnNext("ignored"),
        550 -> OnNext("second"),
        575 -> OnCompleted,
        600 -> OnNext("ignored")))
      val generator = scheduler.createHotObservable(Seq(
        275 -> OnNext(first),
        500 -> OnNext(second),
        600 -> OnCompleted))

      val notifications = scheduler.run(generator.switch)

      generator.subscriptions must be equalTo Seq(200 -> 600)
      first.subscriptions must be equalTo Seq(275 -> 450)
      second.subscriptions must be equalTo Seq(500 -> 575)
      notifications must be equalTo Seq(
        350 -> OnNext("first"),
        550 -> OnNext("second"),
        600 -> OnCompleted)
    }
  }

  "Observable.first" should {
    "return the first observed value" in {
      val value = Observable("value").first

      value must be equalTo "value"
    }

    "ignore subsequent values" in {
      val value = Observable("first", "second").first

      value must be equalTo "first"
    }

    "throw an exception on error" in {
      val error: Observable[String] = Observable.throwing(ex)

      error.first must throwException(ex)
    }

    "throw an exception when the observable is empty" in {
      val empty: Observable[String] = Observable.empty

      empty.first must throwA[IllegalStateException]
    }
  }

  "Observable.toSeq" should {
    "return all values until observable is completed" in {
      val seq = Observable.interval(10 milliseconds).take(5).toSeq

      seq must be equalTo (0 to 4)
    }
  }

  "empty observables" should {
    "only publish onCompleted" in {
      val notifications = scheduler.run(Observable.empty(scheduler))

      notifications must be equalTo Seq(201 -> OnCompleted)
    }

    "not publish anything when subscription is closed" in {
      val notifications = scheduler.run(Observable.empty(scheduler), unsubscribeAt = new Instant(201))

      notifications must beEmpty
    }

  }

  "singleton observables" should {
    "only publish single event followed by onCompleted" in {
      val notifications = scheduler.run(Observable.returning("value", scheduler))

      notifications must be equalTo Seq(201 -> OnNext("value"), (201 -> OnCompleted))
    }

    "conform to the observable protocol" in {
      var onNextCalled = false
      var onCompletedCalled = false

      val subscription = new MutableCloseable
      subscription.set(Observable.returning("value", scheduler).subscribe(
        onNext = _ => {onNextCalled = true; subscription.close()},
        onCompleted = () => {onCompletedCalled = true}))

      scheduler.run()

      onNextCalled must beTrue
      onCompletedCalled must beFalse
    }
  }

  "take n" should {
    val sequence = Observable(scheduler, 1, 2, 3, 4)

    "obey algebraic relationships" in {
      val observable = sequence

      observable.take(-1) must throwA[IllegalArgumentException]
      observable.take(10).take(3) must be equalTo observable.take(3)
      observable.take(123).take(2332) must be equalTo observable.take(123)
    }

    "stop immediately when n is 0" in {
      val notifications = scheduler.run(sequence.take(0))

      notifications must be equalTo Seq(201 -> OnCompleted)
    }

    "return only the first value when n = 1" in {
      val notifications = scheduler.run(sequence.take(1))

      notifications must be equalTo Seq(201 -> OnNext(1), 201 -> OnCompleted)
    }

    "return only the first three values when n = 3" in {
      val notifications = scheduler.run(sequence.take(3))

      notifications must be equalTo Seq(201 -> OnNext(1), 202 -> OnNext(2), 203 -> OnNext(3), 203 -> OnCompleted)
    }

    "stop return the all values when n is larger than the observable length" in {
      val notifications = scheduler.run(sequence.take(99))

      notifications must be equalTo Seq(
        201 -> OnNext(1), 202 -> OnNext(2), 203 -> OnNext(3), 204 -> OnNext(4), 205 -> OnCompleted)
    }

    "stop producing values when the subscription is disposed" in {
      val notifications = scheduler.run(sequence.take(99), unsubscribeAt = new Instant(203))

      notifications must be equalTo Seq(201 -> OnNext(1), 202 -> OnNext(2))
    }

    "have independent subscribers" in {
      val taken = sequence.take(1)

      val ns1 = scheduler.run(taken)
      val ns2 = scheduler.run(taken, unsubscribeAt = new Instant(1300))

      ns1 must be equalTo Seq(201 -> OnNext(1), 201 -> OnCompleted)
      ns2 must be equalTo Seq(1002 -> OnNext(1), 1002 -> OnCompleted)
    }
  }

  "drop n" should {
    val sequence = Observable(scheduler, 1, 2, 3, 4)

    "return empty stream and stop when n is n" in {
      val notifications = scheduler.run(sequence.drop(4))
      notifications must be equalTo Seq(205 -> OnCompleted)
    }

    "return empty stream and stop when n is bigger than n" in {
      val notifications = scheduler.run(sequence.drop(5))
      notifications must be equalTo Seq(205 -> OnCompleted)
    }

    "drop the first three values when n = 3" in {
      val notifications = scheduler.run(sequence.drop(3))
      notifications must be equalTo Seq(204 -> OnNext(4), 205 -> OnCompleted)
    }

    "tail drops the first value" in {
      val notifications = scheduler.run(sequence.tail)
      notifications must be equalTo Seq(202 -> OnNext(2), 203 -> OnNext(3), 204 -> OnNext(4), 205 -> OnCompleted)
    }
  }

  "concatenated observables" should {

    "be equal to first and second concatenated" in {
      Prop.forAll {(o1: Observable[Int], o2: Observable[Int]) => (o1 ++ o2).toSeq == (o1.toSeq ++ o2.toSeq)} must pass
    }

    "should subscribe to second when first completes" in {
      val first = scheduler.createHotObservable(Seq(
        300 -> OnNext("first"),
        400 -> OnCompleted,
        450 -> OnNext("illegal")))
      val second = scheduler.createHotObservable(Seq(
        399 -> OnNext("early"),
        400 -> OnNext("second"),
        500 -> OnCompleted,
        600 -> OnNext("illegal")))

      val notifications = scheduler run {first ++ second}

      notifications must be equalTo Seq(
        300 -> OnNext("first"),
        400 -> OnNext("second"),
        500 -> OnCompleted)

      first.subscriptions must be equalTo Seq(200 -> 400)
      second.subscriptions must be equalTo Seq(400 -> 500)
    }

    "not subscribe to second when first terminates with an error" in {
      val first = scheduler.createHotObservable(Seq(
        300 -> OnNext("first"),
        400 -> OnError(ex)))
      val second = scheduler.createHotObservable(Seq(
        400 -> OnNext("ignored"),
        500 -> OnCompleted))

      val notifications = scheduler run {first ++ second}

      notifications must be equalTo Seq(
        300 -> OnNext("first"),
        400 -> OnError(ex))

      first.subscriptions must be equalTo Seq(200 -> 400)
      second.subscriptions must beEmpty
    }

    "terminate when subscription is closed while observing first sequence" in {
      val first = scheduler.createHotObservable(Seq(
        300 -> OnNext("first"),
        400 -> OnCompleted))
      val second = scheduler.createHotObservable(Seq(
        400 -> OnNext("ignored"),
        500 -> OnCompleted))

      val notifications = scheduler.run({first ++ second}, unsubscribeAt = new Instant(350))

      notifications must be equalTo Seq(
        300 -> OnNext("first"))

      first.subscriptions must be equalTo Seq(200 -> 350)
      second.subscriptions must beEmpty
    }

    "terminate when subscription is closed while obesrving second sequence" in {
      val first = scheduler.createHotObservable(Seq(
        300 -> OnNext("first"),
        400 -> OnCompleted))
      val second = scheduler.createHotObservable(Seq(
        400 -> OnNext("second"),
        500 -> OnCompleted))

      val notifications = scheduler.run({first ++ second}, unsubscribeAt = new Instant(450))

      notifications must be equalTo Seq(
        300 -> OnNext("first"),
        400 -> OnNext("second"))

      first.subscriptions must be equalTo Seq(200 -> 400)
      second.subscriptions must be equalTo Seq(400 -> 450)
    }
  }

  "repeated observables" should {
    "obey algebraic relationships" in {
      val observable = Observable.returning("ignored", scheduler)

      observable.repeat.repeat must be equalTo observable.repeat
      observable.repeat.repeat(1) must be equalTo observable.repeat
      observable.repeat.repeat(0) must be equalTo observable.repeat(0)
      observable.repeat(1).repeat must be equalTo observable.repeat
      observable.repeat(2).repeat(3) must be equalTo observable.repeat(6)
      observable.repeat(0).repeat must be equalTo observable.repeat(0)
    }

    "fail on illegal argument" in {
      val observable = Observable.returning("ignored", scheduler)

      observable.repeat(-1) must throwA[IllegalArgumentException]
    }

    "not publish anything when source is empty" in {
      val notifications = scheduler.run {Observable.empty(scheduler).repeat}

      notifications must beEmpty
    }

    "republish single value" in {
      val notifications = scheduler.run {Observable.returning("value", scheduler).repeat.take(3)}

      notifications must be equalTo Seq(201 -> OnNext("value"), 202 -> OnNext("value"), 203 -> OnNext("value"), 203 -> OnCompleted)
    }

    "repeat source observable" in {
      val notifications = scheduler.run {Observable(scheduler, 1, 2, 3).repeat.take(7)}

      notifications must be equalTo Seq(
        201 -> OnNext(1), 202 -> OnNext(2), 203 -> OnNext(3),
        205 -> OnNext(1), 206 -> OnNext(2), 207 -> OnNext(3),
        209 -> OnNext(1), 209 -> OnCompleted)
    }

    "repeat zero" in {
      val notifications = scheduler.run {Observable.returning("value", scheduler).repeat(0)}

      notifications must be equalTo Seq(200 -> OnCompleted)
    }

    "repeat once" in {
      val notifications = scheduler.run {Observable.returning("value", scheduler).repeat(1)}

      notifications must be equalTo Seq(201 -> OnNext("value"), 201 -> OnCompleted)
    }

    "repeat twice" in {
      val notifications = scheduler.run {Observable.returning("value", scheduler).repeat(2)}

      notifications must be equalTo Seq(201 -> OnNext("value"), 202 -> OnNext("value"), 202 -> OnCompleted)
    }
  }

  "Observable.materialize" should {
    val observable = new ReplaySubject[String]
    val observer = mock[Observer[Notification[String]]]

    "provide each value in the stream as an instance of Notification" in {
      observable.onNext("hello")
      observable.onCompleted()

      val result = observable.materialize.subscribe(observer)

      there was one(observer).onNext(OnNext("hello")) then one(observer).onNext(OnCompleted)
    }

    "provide the error stream as an instance of OnError" in {
      observable.onError(ex)

      val result = observable.materialize.subscribe(observer)

      there was one(observer).onNext(OnError(ex))
    }
  }

  "Observable.dematerialize" should {
    val observable = new PublishSubject[Notification[String]]
    val observer = mock[Observer[String]]

    "map each OnNext value to Observer.onNext" in {
      observable.dematerialize.subscribe(observer)

      observable.onNext(OnNext("first"))
      observable.onNext(OnNext("second"))

      there was one(observer).onNext("first") then one(observer).onNext("second")
      there were noMoreCallsTo(observer)
    }

    "map OnCompleted to Observer.onCompleted" in {
      observable.dematerialize.subscribe(observer)

      observable.onNext(OnCompleted)

      there was one(observer).onCompleted()
      there were noMoreCallsTo(observer)
    }

    "map OnError to Observer.onError" in {
      observable.dematerialize.subscribe(observer)

      observable.onNext(OnError(ex))

      there was one(observer).onError(ex)
      there were noMoreCallsTo(observer)
    }

    "stop once OnCompleted has been processed" in {
      observable.dematerialize.subscribe(observer)

      observable.onNext(OnCompleted)
      observable.onNext(OnNext("ignored"))

      there was one(observer).onCompleted()
      there were noMoreCallsTo(observer)
    }

    "stop once OnError has been processed" in {
      observable.dematerialize.subscribe(observer)

      observable.onNext(OnError(ex))
      observable.onNext(OnNext("ignored"))

      there was one(observer).onError(ex)
      there were noMoreCallsTo(observer)
    }
  }

  "Observable exception handling" should {
    "throwing an error" in {
      val notifications = scheduler.run(Observable.throwing(ex, scheduler))

      notifications must be equalTo Seq(201 -> OnError(ex))
    }

    "switch to next catching source on error" in {
      val errorSource = Observable.throwing(ex, scheduler)
      val rescueSource = Observable.returning("catching", scheduler)

      val notifications = scheduler.run(errorSource.catching(rescueSource))

      notifications must be equalTo Seq(202 -> OnNext("catching"), 202 -> OnCompleted)
    }

    "still subscribe to next source when exception is raised immediately" in {
      val immediateError = Observable.throwing(ex)
      val rescueSource = Observable.returning("catching", scheduler)

      val notifications = scheduler.run(immediateError.catching(rescueSource))

      notifications must be equalTo Seq(201 -> OnNext("catching"), 201 -> OnCompleted)
    }
  }

  "scheduled subscriptions" should {
    "use specified scheduler" in {
      val observable = scheduler.createHotObservable(Seq())

      scheduler.run {observable.subscribeOn(scheduler)}

      observable.subscriptions must be equalTo Seq(201 -> 1001)
    }

    "conform to observable contract" in {
      val observable = scheduler.createHotObservable(Seq(250 -> OnNext("foo"), 300 -> OnCompleted, 350 -> OnNext("ignored")))

      val notifications = scheduler.run {observable.subscribeOn(scheduler)}

      notifications must be equalTo Seq(250 -> OnNext("foo"), 300 -> OnCompleted)
    }

    "not run scheduled subscription when cancelled" in {
      val observable = scheduler.createHotObservable(Seq())

      scheduler.run(observable.subscribeOn(scheduler), unsubscribeAt = new Instant(150))

      observable.subscriptions must beEmpty
    }
  }

  "scheduled observers" should {
    "use specified scheduler for each notification" in {
      val observable = Observable(Scheduler.immediate, 1, 2, 3)

      val notifications = scheduler.run {observable.observeOn(scheduler)}

      notifications must be equalTo Seq(201 -> OnNext(1), 202 -> OnNext(2), 203 -> OnNext(3), 204 -> OnCompleted)
    }

    "work with immediate scheduler" in {
      var invoked = false

      Observable.returning("value").observeOn(Scheduler.immediate).subscribe(_ => invoked = true)

      invoked must beTrue
    }

    "work with immediate scheduler when notifications are received through another scheduler" in {
      var invoked = false

      Observable.returning("value", Scheduler.currentThread).observeOn(Scheduler.immediate).subscribe(_ => invoked = true)

      invoked must beTrue
    }

    "not send notifications when cancelled before scheduled delivery is run" in {
      val observer = mock[Observer[Int]]

      Observable(1, 2, 3).observeOn(scheduler).subscribe(observer).close()
      scheduler.run()

      there were noMoreCallsTo(observer)
    }
  }

  "Observable.let" should {
    "pass error in let-function to caller" in {
      Observable.returning("ignored").let(x => throw ex).subscribe(observer) must throwException(ex)
    }

    "create observable only once to avoid additional side-effects" in {
      var count = 0
      def make() = {
        count += 1
        Observable("value")
      }

      val result = make().let(xs => xs ++ xs)

      count must be equalTo 1
      result.toSeq must be equalTo Seq("value", "value")
    }
  }

  "Observable.zip" should {
    "consume both streams in step" in {
      val first = scheduler.createHotObservable(Seq(
        290 -> OnNext("f1"),
        350 -> OnNext("f2"),
        400 -> OnNext("f3"),
        450 -> OnCompleted))
      val second = scheduler.createHotObservable(Seq(
        300 -> OnNext("s1"),
        320 -> OnNext("s2"),
        340 -> OnNext("s3"),
        450 -> OnCompleted))

      val notifications = scheduler.run(first.zip(second)((x, y) => (x, y)))

      notifications must be equalTo Seq(
        300 -> OnNext("f1", "s1"),
        350 -> OnNext("f2", "s2"),
        400 -> OnNext("f3", "s3"),
        450 -> OnCompleted)

      first.subscriptions must be equalTo Seq(200 -> 450)
      second.subscriptions must be equalTo Seq(200 -> 450)
    }
  }
<<<<<<< HEAD

  "Observable.combineLatest" should {
    "consume both streams when either update" in {
      val first = scheduler.createHotObservable(Seq(
        290 -> OnNext("f1"),
        350 -> OnNext("f2"),
        400 -> OnNext("f3"),
        450 -> OnCompleted))
      val second = scheduler.createHotObservable(Seq(
        300 -> OnNext("s1"),
        320 -> OnNext("s2"),
        340 -> OnNext("s3"),
        450 -> OnCompleted))

      val notifications = scheduler.run(first.combineLatest(second)((x, y) => (x, y)))

      notifications must be equalTo Seq(
        300 -> OnNext("f1", "s1"),
        320 -> OnNext("f1", "s2"),
        340 -> OnNext("f1", "s3"),
        350 -> OnNext("f2", "s3"),
        400 -> OnNext("f3", "s3"),
        450 -> OnCompleted)

      first.subscriptions must be equalTo Seq(200 -> 450)
      second.subscriptions must be equalTo Seq(200 -> 450)
    }
  }
=======
>>>>>>> b0898607
}<|MERGE_RESOLUTION|>--- conflicted
+++ resolved
@@ -1186,7 +1186,6 @@
       second.subscriptions must be equalTo Seq(200 -> 450)
     }
   }
-<<<<<<< HEAD
 
   "Observable.combineLatest" should {
     "consume both streams when either update" in {
@@ -1215,6 +1214,4 @@
       second.subscriptions must be equalTo Seq(200 -> 450)
     }
   }
-=======
->>>>>>> b0898607
 }